--- conflicted
+++ resolved
@@ -7,11 +7,8 @@
 use October\Rain\Scaffold\Console\CreateComponent;
 use October\Rain\Scaffold\Console\CreateController;
 use October\Rain\Scaffold\Console\CreateFormWidget;
-<<<<<<< HEAD
+use October\Rain\Scaffold\Console\CreateReportWidget;
 use Illuminate\Contracts\Support\DeferrableProvider;
-=======
-use October\Rain\Scaffold\Console\CreateReportWidget;
->>>>>>> 49b130c8
 
 class ScaffoldServiceProvider extends ServiceProvider implements DeferrableProvider
 {
@@ -26,6 +23,7 @@
         'command.create.controller' => CreateController::class,
         'command.create.component' => CreateComponent::class,
         'command.create.formwidget' => CreateFormWidget::class,
+        'command.create.reportwidget' => CreateReportWidget::class,
         'command.create.command' => CreateCommand::class,
     ];
 
@@ -36,7 +34,6 @@
      */
     public function register()
     {
-<<<<<<< HEAD
         if ($this->app->runningInConsole()) {
             $this->commands(
                 [
@@ -45,47 +42,11 @@
                     'command.create.controller',
                     'command.create.component',
                     'command.create.formwidget',
+                    'command.create.reportwidget',
                     'command.create.command',
                 ]
             );
         }
-=======
-        $this->app->singleton('command.create.plugin', function () {
-            return new CreatePlugin;
-        });
-
-        $this->app->singleton('command.create.model', function () {
-            return new CreateModel;
-        });
-
-        $this->app->singleton('command.create.controller', function () {
-            return new CreateController;
-        });
-
-        $this->app->singleton('command.create.component', function () {
-            return new CreateComponent;
-        });
-
-        $this->app->singleton('command.create.formwidget', function () {
-            return new CreateFormWidget;
-        });
-
-        $this->app->singleton('command.create.reportwidget', function () {
-            return new CreateReportWidget;
-        });
-
-        $this->app->singleton('command.create.command', function () {
-            return new CreateCommand;
-        });
-
-        $this->commands('command.create.plugin');
-        $this->commands('command.create.model');
-        $this->commands('command.create.controller');
-        $this->commands('command.create.component');
-        $this->commands('command.create.formwidget');
-        $this->commands('command.create.reportwidget');
-        $this->commands('command.create.command');
->>>>>>> 49b130c8
     }
 
     /**
@@ -101,10 +62,7 @@
             'command.create.controller',
             'command.create.component',
             'command.create.formwidget',
-<<<<<<< HEAD
-=======
             'command.create.reportwidget',
->>>>>>> 49b130c8
             'command.create.command',
         ];
     }
