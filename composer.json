--- conflicted
+++ resolved
@@ -36,13 +36,8 @@
         "scssphp/scssphp": "~1.0",
         "symfony/yaml": "^3.4",
         "twig/twig": "~2.0",
-<<<<<<< HEAD
-        "league/csv": "~9.0",
+        "league/csv": "~9.1",
         "jenssegers/date": "~3.5",
-=======
-        "league/csv": "~8.0",
-        "jenssegers/date": "~3.0",
->>>>>>> c84bf03f
         "laravel/tinker": "~1.0"
     },
     "require-dev": {
