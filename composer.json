{
    "name": "october/rain",
    "description": "October Rain Library",
    "homepage": "http://octobercms.com",
    "keywords": ["october", "cms", "rain"],
    "license": "MIT",
    "authors": [
        {
            "name": "Alexey Bobkov",
            "email": "aleksey.bobkov@gmail.com"
        },
        {
            "name": "Samuel Georges",
            "email": "daftspunky@gmail.com"
        },
        {
            "name": "Luke Towers",
            "email": "octobercms@luketowers.ca"
        }
    ],
    "require": {
        "php": "^7.2",
        "doctrine/dbal": "^2.6",
        "erusev/parsedown-extra": "~0.7",
        "kriswallsmith/assetic": "~1.3",
        "patchwork/jsqueeze": "~2.0",
        "oyejorge/less.php": "~1.7",
        "leafo/scssphp": "~0.6",
        "symfony/yaml": "^4.0",
        "twig/twig": "~2.0",
        "league/csv": "~8.0",
        "jenssegers/date": "~3.0",
        "laravel/tinker": "^1.0",
        "laravel/helpers": "^1.0",
        "fideloper/proxy": "^4.0"
    },
    "require-dev": {
<<<<<<< HEAD
        "phpunit/phpunit": "^7.0",
        "illuminate/database": "dev-master",
        "illuminate/filesystem": "dev-master",
        "illuminate/queue": "dev-master",
        "illuminate/support": "dev-master",
        "illuminate/log": "dev-master",
        "illuminate/mail": "dev-master",
        "illuminate/events": "dev-master",
        "illuminate/pagination": "dev-master",
        "illuminate/routing": "dev-master",
        "illuminate/validation": "dev-master",
        "illuminate/view": "dev-master",
        "illuminate/cache": "dev-master",
        "meyfa/phpunit-assert-gd": "1.1.0"
=======
        "phpunit/phpunit": "~5.7",
        "illuminate/database": "5.5.*",
        "illuminate/filesystem": "5.5.*",
        "illuminate/queue": "5.5.*",
        "illuminate/support": "5.5.*",
        "illuminate/log": "5.5.*",
        "illuminate/mail": "5.5.*",
        "illuminate/events": "5.5.*",
        "illuminate/pagination": "5.5.*",
        "illuminate/routing": "5.5.*",
        "illuminate/validation": "5.5.*",
        "illuminate/view": "5.5.*",
        "illuminate/cache": "5.5.*",
        "symfony/dom-crawler": "~3.1",
        "symfony/css-selector": "~3.1",
        "meyfa/phpunit-assert-gd": "1.1.0",
        "squizlabs/php_codesniffer": "3.*",
        "jakub-onderka/php-parallel-lint": "^1.0"
>>>>>>> 532dbfb7
    },
    "replace": {
        "october/auth": "self.version",
        "october/config": "self.version",
        "october/database": "self.version",
        "october/extension": "self.version",
        "october/filesystem": "self.version",
        "october/halcyon": "self.version",
        "october/html": "self.version",
        "october/mail": "self.version",
        "october/network": "self.version",
        "october/parse": "self.version",
        "october/router": "self.version",
        "october/support": "self.version",
        "october/translation": "self.version"
    },
    "autoload": {
        "files": [
            "src/Support/helpers.php",
            "src/Html/helpers.php"
        ],
        "psr-4": {
            "October\\Rain\\": "src/"
        }
    },
    "autoload-dev": {
        "classmap": [
            "tests/TestCase.php"
        ],
        "psr-4": {
            "October\\Rain\\Tests\\": "tests/"
        }
    },
    "extra": {
        "branch-alias": {
            "dev-master": "1.0-dev"
        }
    },
    "minimum-stability": "dev",
    "prefer-stable": true
}<|MERGE_RESOLUTION|>--- conflicted
+++ resolved
@@ -35,7 +35,6 @@
         "fideloper/proxy": "^4.0"
     },
     "require-dev": {
-<<<<<<< HEAD
         "phpunit/phpunit": "^7.0",
         "illuminate/database": "dev-master",
         "illuminate/filesystem": "dev-master",
@@ -49,27 +48,9 @@
         "illuminate/validation": "dev-master",
         "illuminate/view": "dev-master",
         "illuminate/cache": "dev-master",
-        "meyfa/phpunit-assert-gd": "1.1.0"
-=======
-        "phpunit/phpunit": "~5.7",
-        "illuminate/database": "5.5.*",
-        "illuminate/filesystem": "5.5.*",
-        "illuminate/queue": "5.5.*",
-        "illuminate/support": "5.5.*",
-        "illuminate/log": "5.5.*",
-        "illuminate/mail": "5.5.*",
-        "illuminate/events": "5.5.*",
-        "illuminate/pagination": "5.5.*",
-        "illuminate/routing": "5.5.*",
-        "illuminate/validation": "5.5.*",
-        "illuminate/view": "5.5.*",
-        "illuminate/cache": "5.5.*",
-        "symfony/dom-crawler": "~3.1",
-        "symfony/css-selector": "~3.1",
         "meyfa/phpunit-assert-gd": "1.1.0",
         "squizlabs/php_codesniffer": "3.*",
         "jakub-onderka/php-parallel-lint": "^1.0"
->>>>>>> 532dbfb7
     },
     "replace": {
         "october/auth": "self.version",
